--- conflicted
+++ resolved
@@ -35,12 +35,6 @@
     setLoading(true);
     setError(null);
     try {
-<<<<<<< HEAD
-      const res = await fetch('http://localhost:3001/api/auth/login', {
-        method: 'POST',
-        headers: { 'Content-Type': 'application/json' },
-        body: JSON.stringify({ email, password })
-=======
       // Use ApiService to automatically handle network configuration
       const response = await apiService.post<{
         token: string;
@@ -50,7 +44,6 @@
         email,
         password,
         rememberMe
->>>>>>> 4307193a
       });
       const data = response.data;
       onLogin(data.token, data.user, rememberMe, data.expiresIn);
